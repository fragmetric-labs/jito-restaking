#[cfg(test)]
mod tests {
    use jito_vault_core::{
        config::Config, delegation_state::DelegationState, vault::Vault,
        vault_staker_withdrawal_ticket::VaultStakerWithdrawalTicket,
    };
    use jito_vault_sdk::{error::VaultError, instruction::VaultAdminRole};
    use solana_program::pubkey::Pubkey;
    use solana_sdk::{instruction::InstructionError, signature::Keypair, signer::Signer};
    use spl_associated_token_account::get_associated_token_address;

    use crate::fixtures::{
        assert_ix_error,
        fixture::{ConfiguredVault, TestBuilder},
        vault_client::{assert_vault_error, VaultStakerWithdrawalTicketRoot},
    };

    /// One can't burn the withdrawal ticket until a full epoch has passed
    #[tokio::test]
    async fn test_burn_withdrawal_ticket_same_epoch_fails() {
        const MINT_AMOUNT: u64 = 100_000;

        let deposit_fee_bps = 0;
        let withdrawal_fee_bps = 0;
        let reward_fee_bps = 0;
        let num_operators = 1;
        let slasher_amounts = vec![];

        let mut fixture = TestBuilder::new().await;
        let ConfiguredVault {
            mut vault_program_client,
            restaking_program_client: _,
            vault_config_admin: _,
            vault_root,
            restaking_config_admin: _,
            operator_roots,
        } = fixture
            .setup_vault_with_ncn_and_operators(
                deposit_fee_bps,
                withdrawal_fee_bps,
                reward_fee_bps,
                num_operators,
                &slasher_amounts,
            )
            .await
            .unwrap();

        // Initial deposit + mint
        let depositor = Keypair::new();
        vault_program_client
            .configure_depositor(&vault_root, &depositor.pubkey(), MINT_AMOUNT)
            .await
            .unwrap();
        vault_program_client
            .do_mint_to(&vault_root, &depositor, MINT_AMOUNT, MINT_AMOUNT)
            .await
            .unwrap();

        let config = vault_program_client
            .get_config(&Config::find_program_address(&jito_vault_program::id()).0)
            .await
            .unwrap();
        fixture
            .warp_slot_incremental(2 * config.epoch_length())
            .await
            .unwrap();

        vault_program_client
            .do_full_vault_update(
                &vault_root.vault_pubkey,
                &[operator_roots[0].operator_pubkey],
            )
            .await
            .unwrap();

        // Delegate all funds to the operator
        vault_program_client
            .do_add_delegation(&vault_root, &operator_roots[0].operator_pubkey, MINT_AMOUNT)
            .await
            .unwrap();

        let VaultStakerWithdrawalTicketRoot { base } = vault_program_client
            .do_enqueue_withdrawal(&vault_root, &depositor, None, MINT_AMOUNT)
            .await
            .unwrap();

        let transaction_error = vault_program_client
            .do_burn_withdrawal_ticket(
                &vault_root,
                &depositor,
                &base,
                &config.program_fee_wallet,
                None,
            )
            .await;
        assert_vault_error(
            transaction_error,
            VaultError::VaultStakerWithdrawalTicketNotWithdrawable,
        );
    }

    /// One can't burn the withdrawal ticket until a full epoch has passed
    #[tokio::test]
    async fn test_burn_withdrawal_ticket_next_epoch_fails() {
        const MINT_AMOUNT: u64 = 100_000;

        let deposit_fee_bps = 0;
        let withdrawal_fee_bps = 0;
        let reward_fee_bps = 0;
        let num_operators = 1;
        let slasher_amounts = vec![];

        let mut fixture = TestBuilder::new().await;
        let ConfiguredVault {
            mut vault_program_client,
            restaking_program_client: _,
            vault_config_admin: _,
            vault_root,
            restaking_config_admin: _,
            operator_roots,
        } = fixture
            .setup_vault_with_ncn_and_operators(
                deposit_fee_bps,
                withdrawal_fee_bps,
                reward_fee_bps,
                num_operators,
                &slasher_amounts,
            )
            .await
            .unwrap();

        // Initial deposit + mint
        let depositor = Keypair::new();
        vault_program_client
            .configure_depositor(&vault_root, &depositor.pubkey(), MINT_AMOUNT)
            .await
            .unwrap();
        vault_program_client
            .do_mint_to(&vault_root, &depositor, MINT_AMOUNT, MINT_AMOUNT)
            .await
            .unwrap();

        let config = vault_program_client
            .get_config(&Config::find_program_address(&jito_vault_program::id()).0)
            .await
            .unwrap();
        fixture
            .warp_slot_incremental(2 * config.epoch_length())
            .await
            .unwrap();

        vault_program_client
            .do_full_vault_update(
                &vault_root.vault_pubkey,
                &[operator_roots[0].operator_pubkey],
            )
            .await
            .unwrap();

        // Delegate all funds to the operator
        vault_program_client
            .do_add_delegation(&vault_root, &operator_roots[0].operator_pubkey, MINT_AMOUNT)
            .await
            .unwrap();

        let VaultStakerWithdrawalTicketRoot { base } = vault_program_client
            .do_enqueue_withdrawal(&vault_root, &depositor, None, MINT_AMOUNT)
            .await
            .unwrap();

        let config = vault_program_client
            .get_config(&Config::find_program_address(&jito_vault_program::id()).0)
            .await
            .unwrap();
        fixture
            .warp_slot_incremental(config.epoch_length())
            .await
            .unwrap();
        vault_program_client
            .do_full_vault_update(
                &vault_root.vault_pubkey,
                &[operator_roots[0].operator_pubkey],
            )
            .await
            .unwrap();

        let transaction_error = vault_program_client
            .do_burn_withdrawal_ticket(
                &vault_root,
                &depositor,
                &base,
                &config.program_fee_wallet,
                None,
            )
            .await;
        assert_vault_error(
            transaction_error,
            VaultError::VaultStakerWithdrawalTicketNotWithdrawable,
        );
    }

    /// Tests basic withdrawal ticket with no rewards or slashing incidents
    #[tokio::test]
    async fn test_burn_withdrawal_ticket_basic_success() {
        const MINT_AMOUNT: u64 = 100_000;

        let deposit_fee_bps = 0;
        let withdraw_fee_bps = 0;
        let reward_fee_bps = 0;
        let num_operators = 1;
        let slasher_amounts = vec![];

        let mut fixture = TestBuilder::new().await;
        let ConfiguredVault {
            mut vault_program_client,
            restaking_program_client: _,
            vault_config_admin: _,
            vault_root,
            restaking_config_admin: _,
            operator_roots,
        } = fixture
            .setup_vault_with_ncn_and_operators(
                deposit_fee_bps,
                withdraw_fee_bps,
                reward_fee_bps,
                num_operators,
                &slasher_amounts,
            )
            .await
            .unwrap();

        // Initial deposit + mint
        let depositor = Keypair::new();
        vault_program_client
            .configure_depositor(&vault_root, &depositor.pubkey(), MINT_AMOUNT)
            .await
            .unwrap();
        vault_program_client
            .do_mint_to(&vault_root, &depositor, MINT_AMOUNT, MINT_AMOUNT)
            .await
            .unwrap();

        let config = vault_program_client
            .get_config(&Config::find_program_address(&jito_vault_program::id()).0)
            .await
            .unwrap();
        // fixture
        //     .warp_slot_incremental(2 * config.epoch_length())
        //     .await
        //     .unwrap();
        //
        // vault_program_client
        //     .do_full_vault_update(
        //         &vault_root.vault_pubkey,
        //         &[operator_roots[0].operator_pubkey],
        //     )
        //     .await
        //     .unwrap();

        // Delegate all funds to the operator
        vault_program_client
            .do_add_delegation(&vault_root, &operator_roots[0].operator_pubkey, MINT_AMOUNT)
            .await
            .unwrap();

        let VaultStakerWithdrawalTicketRoot { base } = vault_program_client
            .do_enqueue_withdrawal(&vault_root, &depositor, None, MINT_AMOUNT)
            .await
            .unwrap();

        vault_program_client
            .do_cooldown_delegation(&vault_root, &operator_roots[0].operator_pubkey, MINT_AMOUNT)
            .await
            .unwrap();

        fixture
            .warp_slot_incremental(config.epoch_length())
            .await
            .unwrap();
        vault_program_client
            .do_full_vault_update(
                &vault_root.vault_pubkey,
                &[operator_roots[0].operator_pubkey],
            )
            .await
            .unwrap();
        fixture
            .warp_slot_incremental(config.epoch_length())
            .await
            .unwrap();
        vault_program_client
            .do_full_vault_update(
                &vault_root.vault_pubkey,
                &[operator_roots[0].operator_pubkey],
            )
            .await
            .unwrap();

        // Mint Burn
        let mint_burn_admin = Keypair::new();
        vault_program_client
            .set_secondary_admin(
                &Config::find_program_address(&jito_vault_program::id()).0,
                &vault_root.vault_pubkey,
                &vault_root.vault_admin,
                &mint_burn_admin.pubkey(),
                VaultAdminRole::MintBurnAdmin,
            )
            .await
            .unwrap();

        vault_program_client
            .do_burn_withdrawal_ticket(
                &vault_root,
                &depositor,
                &base,
                &config.program_fee_wallet,
                Some(&mint_burn_admin),
            )
            .await
            .unwrap();

        let vault = vault_program_client
            .get_vault(&vault_root.vault_pubkey)
            .await
            .unwrap();
        assert_eq!(
            vault.tokens_deposited() - Vault::DEFAULT_INITIALIZATION_TOKEN_AMOUNT,
            0
        );
        assert_eq!(
            vault.vrt_supply() - Vault::DEFAULT_INITIALIZATION_TOKEN_AMOUNT,
            0
        );
        assert_eq!(vault.delegation_state, DelegationState::default());
        assert_eq!(vault.vrt_enqueued_for_cooldown_amount(), 0);
        assert_eq!(vault.vrt_ready_to_claim_amount(), 0);
        assert_eq!(vault.vrt_cooling_down_amount(), 0);

        let depositor_token_account = fixture
            .get_token_account(&get_associated_token_address(
                &depositor.pubkey(),
                &vault.supported_mint,
            ))
            .await
            .unwrap();
        assert_eq!(depositor_token_account.amount, MINT_AMOUNT);
        // assert!(false);
    }

    /// Tests that the program fee is correctly deducted and transferred during burn_withdrawal_ticket
    #[tokio::test]
    async fn test_burn_withdrawal_ticket_program_fee() {
        const MINT_AMOUNT: u64 = 100_000;
        const PROGRAM_FEE_BPS: u16 = 10; // 0.1%

        let deposit_fee_bps = 0;
        let withdraw_fee_bps = 0;
        let reward_fee_bps = 0;
        let num_operators = 1;
        let slasher_amounts = vec![];

        let mut fixture = TestBuilder::new().await;
        let ConfiguredVault {
            mut vault_program_client,
            restaking_program_client: _,
            vault_config_admin,
            vault_root,
            restaking_config_admin: _,
            operator_roots,
        } = fixture
            .setup_vault_with_ncn_and_operators(
                deposit_fee_bps,
                withdraw_fee_bps,
                reward_fee_bps,
                num_operators,
                &slasher_amounts,
            )
            .await
            .unwrap();

        // Set program fee
        vault_program_client
            .set_program_fee(&vault_config_admin, PROGRAM_FEE_BPS)
            .await
            .unwrap();

        // Initial deposit + mint
        let depositor = Keypair::new();
        vault_program_client
            .configure_depositor(&vault_root, &depositor.pubkey(), MINT_AMOUNT)
            .await
            .unwrap();
        vault_program_client
            .do_mint_to(&vault_root, &depositor, MINT_AMOUNT, MINT_AMOUNT)
            .await
            .unwrap();

        let config = vault_program_client
            .get_config(&Config::find_program_address(&jito_vault_program::id()).0)
            .await
            .unwrap();

        // Delegate all funds to the operator
        vault_program_client
            .do_add_delegation(&vault_root, &operator_roots[0].operator_pubkey, MINT_AMOUNT)
            .await
            .unwrap();

        let VaultStakerWithdrawalTicketRoot { base } = vault_program_client
            .do_enqueue_withdrawal(&vault_root, &depositor, None, MINT_AMOUNT)
            .await
            .unwrap();

        // If this breaks: MINT_AMOUNT * 9990 / 10000 - 1,
        vault_program_client
            .do_cooldown_delegation(&vault_root, &operator_roots[0].operator_pubkey, MINT_AMOUNT)
            .await
            .unwrap();

        // Warp forward two epochs
        fixture
            .warp_slot_incremental(config.epoch_length())
            .await
            .unwrap();
        vault_program_client
            .do_full_vault_update(
                &vault_root.vault_pubkey,
                &[operator_roots[0].operator_pubkey],
            )
            .await
            .unwrap();
        fixture
            .warp_slot_incremental(config.epoch_length())
            .await
            .unwrap();
        vault_program_client
            .do_full_vault_update(
                &vault_root.vault_pubkey,
                &[operator_roots[0].operator_pubkey],
            )
            .await
            .unwrap();

        let vault = vault_program_client
            .get_vault(&vault_root.vault_pubkey)
            .await
            .unwrap();

        let initial_depositor_balance = fixture
            .get_token_account(&get_associated_token_address(
                &depositor.pubkey(),
                &vault.supported_mint,
            ))
            .await
            .unwrap()
            .amount;

        vault_program_client
            .do_burn_withdrawal_ticket(
                &vault_root,
                &depositor,
                &base,
                &config.program_fee_wallet,
                None,
            )
            .await
            .unwrap();

        // Calculate expected fee
        let expected_fee = (MINT_AMOUNT as u128 * PROGRAM_FEE_BPS as u128 / 10000) as u64;
        let expected_withdrawal = MINT_AMOUNT - expected_fee;

        // Check final balances
        let final_depositor_balance = fixture
            .get_token_account(&get_associated_token_address(
                &depositor.pubkey(),
                &vault.supported_mint,
            ))
            .await
            .unwrap()
            .amount;
        let program_fee_balance = fixture
            .get_token_account(&get_associated_token_address(
                &config.program_fee_wallet,
                &vault.vrt_mint,
            ))
            .await
            .unwrap()
            .amount;

        // Assert correct amounts were transferred
        assert_eq!(
            final_depositor_balance - initial_depositor_balance,
            expected_withdrawal
        );
        assert_eq!(program_fee_balance, expected_fee);

        // Check that the vault state is correct
        let vault = vault_program_client
            .get_vault(&vault_root.vault_pubkey)
            .await
            .unwrap();
        assert_eq!(
            vault.tokens_deposited() - Vault::DEFAULT_INITIALIZATION_TOKEN_AMOUNT,
            expected_fee
        );
        assert_eq!(
            vault.vrt_supply() - Vault::DEFAULT_INITIALIZATION_TOKEN_AMOUNT,
            expected_fee
        );
        assert_eq!(vault.delegation_state, DelegationState::default());
        assert_eq!(vault.vrt_enqueued_for_cooldown_amount(), 0);
        assert_eq!(vault.vrt_ready_to_claim_amount(), 0);
        assert_eq!(vault.vrt_cooling_down_amount(), 0);
    }

    /// Tests that the program fee is non deducted when the staker is the program fee wallet
    #[tokio::test]
    async fn test_burn_withdrawal_ticket_with_staker_as_program_fee_wallet() {
        const MINT_AMOUNT: u64 = 100_000;
        const PROGRAM_FEE_BPS: u16 = 10; // 0.1%

        let deposit_fee_bps = 0;
        let withdraw_fee_bps = 0;
        let reward_fee_bps = 0;
        let num_operators = 1;
        let slasher_amounts = vec![];

        let mut fixture = TestBuilder::new().await;
        let ConfiguredVault {
            mut vault_program_client,
            restaking_program_client: _,
            vault_config_admin,
            vault_root,
            restaking_config_admin: _,
            operator_roots,
        } = fixture
            .setup_vault_with_ncn_and_operators(
                deposit_fee_bps,
                withdraw_fee_bps,
                reward_fee_bps,
                num_operators,
                &slasher_amounts,
            )
            .await
            .unwrap();

        // Set program fee
        vault_program_client
            .set_program_fee(&vault_config_admin, PROGRAM_FEE_BPS)
            .await
            .unwrap();

        // Depositor is the program fee wallet
        let depositor = vault_config_admin;
        vault_program_client
            .configure_depositor(&vault_root, &depositor.pubkey(), MINT_AMOUNT)
            .await
            .unwrap();
        vault_program_client
            .do_mint_to(&vault_root, &depositor, MINT_AMOUNT, MINT_AMOUNT)
            .await
            .unwrap();

        let config = vault_program_client
            .get_config(&Config::find_program_address(&jito_vault_program::id()).0)
            .await
            .unwrap();

        // Delegate all funds to the operator
        vault_program_client
            .do_add_delegation(&vault_root, &operator_roots[0].operator_pubkey, MINT_AMOUNT)
            .await
            .unwrap();

        let VaultStakerWithdrawalTicketRoot { base } = vault_program_client
            .do_enqueue_withdrawal(&vault_root, &depositor, None, MINT_AMOUNT)
            .await
            .unwrap();

        // If this breaks: MINT_AMOUNT * 9990 / 10000 - 1,
        vault_program_client
            .do_cooldown_delegation(&vault_root, &operator_roots[0].operator_pubkey, MINT_AMOUNT)
            .await
            .unwrap();

        // Warp forward two epochs
        fixture
            .warp_slot_incremental(config.epoch_length())
            .await
            .unwrap();
        vault_program_client
            .do_full_vault_update(
                &vault_root.vault_pubkey,
                &[operator_roots[0].operator_pubkey],
            )
            .await
            .unwrap();
        fixture
            .warp_slot_incremental(config.epoch_length())
            .await
            .unwrap();
        vault_program_client
            .do_full_vault_update(
                &vault_root.vault_pubkey,
                &[operator_roots[0].operator_pubkey],
            )
            .await
            .unwrap();

        let vault = vault_program_client
            .get_vault(&vault_root.vault_pubkey)
            .await
            .unwrap();

        let initial_depositor_balance = fixture
            .get_token_account(&get_associated_token_address(
                &depositor.pubkey(),
                &vault.supported_mint,
            ))
            .await
            .unwrap()
            .amount;

        vault_program_client
            .do_burn_withdrawal_ticket(
                &vault_root,
                &depositor,
                &base,
                &config.program_fee_wallet,
                None,
            )
            .await
            .unwrap();

        // Calculate expected fee
        let expected_fee = 0;
        let expected_withdrawal = MINT_AMOUNT - expected_fee;

        // Check final balances
        let final_depositor_balance = fixture
            .get_token_account(&get_associated_token_address(
                &depositor.pubkey(),
                &vault.supported_mint,
            ))
            .await
            .unwrap()
            .amount;
        let program_fee_balance = fixture
            .get_token_account(&get_associated_token_address(
                &config.program_fee_wallet,
                &vault.vrt_mint,
            ))
            .await
            .unwrap()
            .amount;

        // Assert correct amounts were transferred
        assert_eq!(
            final_depositor_balance - initial_depositor_balance,
            expected_withdrawal
        );
        assert_eq!(program_fee_balance, expected_fee);

        // Check that the vault state is correct
        let vault = vault_program_client
            .get_vault(&vault_root.vault_pubkey)
            .await
            .unwrap();
        assert_eq!(
            vault.tokens_deposited() - Vault::DEFAULT_INITIALIZATION_TOKEN_AMOUNT,
            expected_fee
        );
        assert_eq!(
            vault.vrt_supply() - Vault::DEFAULT_INITIALIZATION_TOKEN_AMOUNT,
            expected_fee
        );
        assert_eq!(vault.delegation_state, DelegationState::default());
        assert_eq!(vault.vrt_enqueued_for_cooldown_amount(), 0);
        assert_eq!(vault.vrt_ready_to_claim_amount(), 0);
        assert_eq!(vault.vrt_cooling_down_amount(), 0);
    }

    /// Tests that the program fee is correctly deducted and transferred during burn_withdrawal_ticket
    #[tokio::test]
    async fn test_burn_withdrawal_ticket_withdrawal_fee() {
        const MINT_AMOUNT: u64 = 100_000;
        const WITHDRAWAL_FEE_BPS: u16 = 1000; // 10%

        let deposit_fee_bps = 0;
        let withdraw_fee_bps = WITHDRAWAL_FEE_BPS;
        let reward_fee_bps = 0;
        let num_operators = 1;
        let slasher_amounts = vec![];

        let mut fixture = TestBuilder::new().await;
        let ConfiguredVault {
            mut vault_program_client,
            restaking_program_client: _,
            vault_config_admin: _,
            vault_root,
            restaking_config_admin: _,
            operator_roots,
        } = fixture
            .setup_vault_with_ncn_and_operators(
                deposit_fee_bps,
                withdraw_fee_bps,
                reward_fee_bps,
                num_operators,
                &slasher_amounts,
            )
            .await
            .unwrap();

        // Initial deposit + mint
        let depositor = Keypair::new();
        vault_program_client
            .configure_depositor(&vault_root, &depositor.pubkey(), MINT_AMOUNT)
            .await
            .unwrap();
        vault_program_client
            .do_mint_to(&vault_root, &depositor, MINT_AMOUNT, MINT_AMOUNT)
            .await
            .unwrap();

        let config = vault_program_client
            .get_config(&Config::find_program_address(&jito_vault_program::id()).0)
            .await
            .unwrap();

        // Delegate all funds to the operator
        vault_program_client
            .do_add_delegation(&vault_root, &operator_roots[0].operator_pubkey, MINT_AMOUNT)
            .await
            .unwrap();

        let VaultStakerWithdrawalTicketRoot { base } = vault_program_client
            .do_enqueue_withdrawal(&vault_root, &depositor, None, MINT_AMOUNT)
            .await
            .unwrap();

        // If this breaks: MINT_AMOUNT * 9990 / 10000 - 1,
        vault_program_client
            .do_cooldown_delegation(&vault_root, &operator_roots[0].operator_pubkey, MINT_AMOUNT)
            .await
            .unwrap();

        // Warp forward two epochs
        fixture
            .warp_slot_incremental(config.epoch_length())
            .await
            .unwrap();
        vault_program_client
            .do_full_vault_update(
                &vault_root.vault_pubkey,
                &[operator_roots[0].operator_pubkey],
            )
            .await
            .unwrap();
        fixture
            .warp_slot_incremental(config.epoch_length())
            .await
            .unwrap();
        vault_program_client
            .do_full_vault_update(
                &vault_root.vault_pubkey,
                &[operator_roots[0].operator_pubkey],
            )
            .await
            .unwrap();

        let vault = vault_program_client
            .get_vault(&vault_root.vault_pubkey)
            .await
            .unwrap();

        let initial_depositor_balance = fixture
            .get_token_account(&get_associated_token_address(
                &depositor.pubkey(),
                &vault.supported_mint,
            ))
            .await
            .unwrap()
            .amount;

        vault_program_client
            .do_burn_withdrawal_ticket(
                &vault_root,
                &depositor,
                &base,
                &config.program_fee_wallet,
                None,
            )
            .await
            .unwrap();

        // Calculate expected fee
        let expected_fee = (MINT_AMOUNT as u128 * WITHDRAWAL_FEE_BPS as u128 / 10000) as u64;
        let expected_withdrawal = MINT_AMOUNT - expected_fee;

        // Check final balances
        let final_depositor_balance = fixture
            .get_token_account(&get_associated_token_address(
                &depositor.pubkey(),
                &vault.supported_mint,
            ))
            .await
            .unwrap()
            .amount;
        let program_fee_balance = fixture
            .get_token_account(&get_associated_token_address(
                &vault.fee_wallet,
                &vault.vrt_mint,
            ))
            .await
            .unwrap()
            .amount;

        // Assert correct amounts were transferred
        assert_eq!(
            final_depositor_balance - initial_depositor_balance,
            expected_withdrawal
        );
        assert_eq!(program_fee_balance, expected_fee);

        // Check that the vault state is correct
        let vault = vault_program_client
            .get_vault(&vault_root.vault_pubkey)
            .await
            .unwrap();
        assert_eq!(
            vault.tokens_deposited() - Vault::DEFAULT_INITIALIZATION_TOKEN_AMOUNT,
            expected_fee
        );
        assert_eq!(
            vault.vrt_supply() - Vault::DEFAULT_INITIALIZATION_TOKEN_AMOUNT,
            expected_fee
        );
        assert_eq!(vault.delegation_state, DelegationState::default());
        assert_eq!(vault.vrt_enqueued_for_cooldown_amount(), 0);
        assert_eq!(vault.vrt_ready_to_claim_amount(), 0);
        assert_eq!(vault.vrt_cooling_down_amount(), 0);
    }

    /// Tests that the program fee is non deducted when the staker is the vault fee wallet
    #[tokio::test]
    async fn test_burn_withdrawal_ticket_with_staker_as_vault_fee_wallet() {
        const MINT_AMOUNT: u64 = 100_000;
        const WITHDRAWAL_FEE_BPS: u16 = 1000; // 10%

        let deposit_fee_bps = 0;
        let withdraw_fee_bps = WITHDRAWAL_FEE_BPS;
        let reward_fee_bps = 0;
        let num_operators = 1;
        let slasher_amounts = vec![];

        let mut fixture = TestBuilder::new().await;
        let ConfiguredVault {
            mut vault_program_client,
            restaking_program_client: _,
            vault_config_admin: _,
            vault_root,
            restaking_config_admin: _,
            operator_roots,
        } = fixture
            .setup_vault_with_ncn_and_operators(
                deposit_fee_bps,
                withdraw_fee_bps,
                reward_fee_bps,
                num_operators,
                &slasher_amounts,
            )
            .await
            .unwrap();

        // Initial deposit + mint
        let depositor = vault_root.vault_admin.insecure_clone();
        vault_program_client
            .configure_depositor(&vault_root, &depositor.pubkey(), MINT_AMOUNT)
            .await
            .unwrap();
        vault_program_client
            .do_mint_to(&vault_root, &depositor, MINT_AMOUNT, MINT_AMOUNT)
            .await
            .unwrap();

        let config = vault_program_client
            .get_config(&Config::find_program_address(&jito_vault_program::id()).0)
            .await
            .unwrap();

        // Delegate all funds to the operator
        vault_program_client
            .do_add_delegation(&vault_root, &operator_roots[0].operator_pubkey, MINT_AMOUNT)
            .await
            .unwrap();

        let VaultStakerWithdrawalTicketRoot { base } = vault_program_client
            .do_enqueue_withdrawal(&vault_root, &depositor, None, MINT_AMOUNT)
            .await
            .unwrap();

        // If this breaks: MINT_AMOUNT * 9990 / 10000 - 1,
        vault_program_client
            .do_cooldown_delegation(&vault_root, &operator_roots[0].operator_pubkey, MINT_AMOUNT)
            .await
            .unwrap();

        // Warp forward two epochs
        fixture
            .warp_slot_incremental(config.epoch_length())
            .await
            .unwrap();
        vault_program_client
            .do_full_vault_update(
                &vault_root.vault_pubkey,
                &[operator_roots[0].operator_pubkey],
            )
            .await
            .unwrap();
        fixture
            .warp_slot_incremental(config.epoch_length())
            .await
            .unwrap();
        vault_program_client
            .do_full_vault_update(
                &vault_root.vault_pubkey,
                &[operator_roots[0].operator_pubkey],
            )
            .await
            .unwrap();

        let vault = vault_program_client
            .get_vault(&vault_root.vault_pubkey)
            .await
            .unwrap();

        let initial_depositor_balance = fixture
            .get_token_account(&get_associated_token_address(
                &depositor.pubkey(),
                &vault.supported_mint,
            ))
            .await
            .unwrap()
            .amount;

        vault_program_client
            .do_burn_withdrawal_ticket(
                &vault_root,
                &depositor,
                &base,
                &config.program_fee_wallet,
                None,
            )
            .await
            .unwrap();

        // Calculate expected fee
        let expected_fee = 0;
        let expected_withdrawal = MINT_AMOUNT - expected_fee;

        // Check final balances
        let final_depositor_balance = fixture
            .get_token_account(&get_associated_token_address(
                &depositor.pubkey(),
                &vault.supported_mint,
            ))
            .await
            .unwrap()
            .amount;
        let program_fee_balance = fixture
            .get_token_account(&get_associated_token_address(
                &vault.fee_wallet,
                &vault.vrt_mint,
            ))
            .await
            .unwrap()
            .amount;

        // Assert correct amounts were transferred
        assert_eq!(
            final_depositor_balance - initial_depositor_balance,
            expected_withdrawal
        );
        assert_eq!(program_fee_balance, expected_fee);

        // Check that the vault state is correct
        let vault = vault_program_client
            .get_vault(&vault_root.vault_pubkey)
            .await
            .unwrap();
        assert_eq!(
            vault.tokens_deposited() - Vault::DEFAULT_INITIALIZATION_TOKEN_AMOUNT,
            expected_fee
        );
        assert_eq!(
            vault.vrt_supply() - Vault::DEFAULT_INITIALIZATION_TOKEN_AMOUNT,
            expected_fee
        );
        assert_eq!(vault.delegation_state, DelegationState::default());
        assert_eq!(vault.vrt_enqueued_for_cooldown_amount(), 0);
        assert_eq!(vault.vrt_ready_to_claim_amount(), 0);
        assert_eq!(vault.vrt_cooling_down_amount(), 0);
    }

    #[tokio::test]
    async fn test_burn_withdrawal_ticket_with_extra_vrt_sent_to_ticket() {
        const MINT_AMOUNT: u64 = 100_000;
        const AMOUNT_TO_WITHDRAWAL: u64 = MINT_AMOUNT / 2;
        const EXTRA_TO_TRANSFER: u64 = MINT_AMOUNT / 2;

        let deposit_fee_bps = 0;
        let withdraw_fee_bps = 0;
        let reward_fee_bps = 0;
        let num_operators = 1;
        let slasher_amounts = vec![];

        let mut fixture = TestBuilder::new().await;
        let ConfiguredVault {
            mut vault_program_client,
            restaking_program_client: _,
            vault_config_admin: _,
            vault_root,
            restaking_config_admin: _,
            operator_roots,
        } = fixture
            .setup_vault_with_ncn_and_operators(
                deposit_fee_bps,
                withdraw_fee_bps,
                reward_fee_bps,
                num_operators,
                &slasher_amounts,
            )
            .await
            .unwrap();

        // Initial deposit + mint
        let depositor = Keypair::new();
        vault_program_client
            .configure_depositor(&vault_root, &depositor.pubkey(), MINT_AMOUNT)
            .await
            .unwrap();
        vault_program_client
            .do_mint_to(&vault_root, &depositor, MINT_AMOUNT, MINT_AMOUNT)
            .await
            .unwrap();

        let config = vault_program_client
            .get_config(&Config::find_program_address(&jito_vault_program::id()).0)
            .await
            .unwrap();

        let vault = vault_program_client
            .get_vault(&vault_root.vault_pubkey)
            .await
            .unwrap();

        let VaultStakerWithdrawalTicketRoot { base } = vault_program_client
            .do_enqueue_withdrawal(&vault_root, &depositor, None, AMOUNT_TO_WITHDRAWAL)
            .await
            .unwrap();

        let vault_staker_withdrawal_ticket_address =
            VaultStakerWithdrawalTicket::find_program_address(
                &jito_vault_program::id(),
                &vault_root.vault_pubkey,
                &base,
            )
            .0;

        // Transfer extra VRT to the ticket
        fixture
            .transfer_token(
                &spl_token::id(),
                &depositor,
                &vault_staker_withdrawal_ticket_address,
                &vault.vrt_mint,
                EXTRA_TO_TRANSFER,
            )
            .await
            .unwrap();

        fixture
            .warp_slot_incremental(config.epoch_length())
            .await
            .unwrap();
        vault_program_client
            .do_full_vault_update(
                &vault_root.vault_pubkey,
                &[operator_roots[0].operator_pubkey],
            )
            .await
            .unwrap();
        fixture
            .warp_slot_incremental(config.epoch_length())
            .await
            .unwrap();
        vault_program_client
            .do_full_vault_update(
                &vault_root.vault_pubkey,
                &[operator_roots[0].operator_pubkey],
            )
            .await
            .unwrap();

        vault_program_client
            .do_burn_withdrawal_ticket(
                &vault_root,
                &depositor,
                &base,
                &config.program_fee_wallet,
                None,
            )
            .await
            .unwrap();

        let vault = vault_program_client
            .get_vault(&vault_root.vault_pubkey)
            .await
            .unwrap();
        assert_eq!(
            vault.tokens_deposited() - Vault::DEFAULT_INITIALIZATION_TOKEN_AMOUNT,
            MINT_AMOUNT - AMOUNT_TO_WITHDRAWAL
        );
        assert_eq!(
            vault.vrt_supply() - Vault::DEFAULT_INITIALIZATION_TOKEN_AMOUNT,
            MINT_AMOUNT - AMOUNT_TO_WITHDRAWAL
        );
        assert_eq!(vault.delegation_state, DelegationState::default());
        assert_eq!(vault.vrt_enqueued_for_cooldown_amount(), 0);
        assert_eq!(vault.vrt_ready_to_claim_amount(), 0);
        assert_eq!(vault.vrt_cooling_down_amount(), 0);

        let depositor_token_account = fixture
            .get_token_account(&get_associated_token_address(
                &depositor.pubkey(),
                &vault.supported_mint,
            ))
            .await
            .unwrap();

        assert_eq!(
            depositor_token_account.amount,
            MINT_AMOUNT - AMOUNT_TO_WITHDRAWAL
        );

        // Check the program fee wallet got the rest of the amount
        let program_fee_wallet = fixture
            .get_token_account(&get_associated_token_address(
                &config.program_fee_wallet,
                &vault.vrt_mint,
            ))
            .await
            .unwrap();

        assert_eq!(program_fee_wallet.amount, EXTRA_TO_TRANSFER);
        // assert!(false);
    }

    #[tokio::test]
    async fn test_burn_withdrawal_ticket_with_all_fees() {
        const MINT_AMOUNT: u64 = 200_000;
        const PROGRAM_FEE_BPS: u16 = 1000; // 10%
        const VAULT_FEE_BPS: u16 = 2000; // 10%
        const AMOUNT_TO_WITHDRAWAL: u64 = MINT_AMOUNT / 2;
        const EXTRA_TO_TRANSFER: u64 = MINT_AMOUNT / 2;

        let deposit_fee_bps = 0;
        let withdraw_fee_bps = VAULT_FEE_BPS;
        let reward_fee_bps = 0;
        let num_operators = 1;
        let slasher_amounts = vec![];

        let mut fixture = TestBuilder::new().await;
        let ConfiguredVault {
            mut vault_program_client,
            restaking_program_client: _,
            vault_config_admin,
            vault_root,
            restaking_config_admin: _,
            operator_roots,
        } = fixture
            .setup_vault_with_ncn_and_operators(
                deposit_fee_bps,
                withdraw_fee_bps,
                reward_fee_bps,
                num_operators,
                &slasher_amounts,
            )
            .await
            .unwrap();

        // Set program fee
        vault_program_client
            .set_program_fee(&vault_config_admin, PROGRAM_FEE_BPS)
            .await
            .unwrap();

        // Initial deposit + mint
        let depositor = Keypair::new();
        vault_program_client
            .configure_depositor(&vault_root, &depositor.pubkey(), MINT_AMOUNT)
            .await
            .unwrap();
        vault_program_client
            .do_mint_to(&vault_root, &depositor, MINT_AMOUNT, MINT_AMOUNT)
            .await
            .unwrap();

        let config = vault_program_client
            .get_config(&Config::find_program_address(&jito_vault_program::id()).0)
            .await
            .unwrap();

        let vault = vault_program_client
            .get_vault(&vault_root.vault_pubkey)
            .await
            .unwrap();

        let VaultStakerWithdrawalTicketRoot { base } = vault_program_client
            .do_enqueue_withdrawal(&vault_root, &depositor, None, AMOUNT_TO_WITHDRAWAL)
            .await
            .unwrap();

        let vault_staker_withdrawal_ticket_address =
            VaultStakerWithdrawalTicket::find_program_address(
                &jito_vault_program::id(),
                &vault_root.vault_pubkey,
                &base,
            )
            .0;

        // Transfer extra VRT to the ticket
        fixture
            .transfer_token(
                &spl_token::id(),
                &depositor,
                &vault_staker_withdrawal_ticket_address,
                &vault.vrt_mint,
                EXTRA_TO_TRANSFER,
            )
            .await
            .unwrap();

        fixture
            .warp_slot_incremental(config.epoch_length())
            .await
            .unwrap();
        vault_program_client
            .do_full_vault_update(
                &vault_root.vault_pubkey,
                &[operator_roots[0].operator_pubkey],
            )
            .await
            .unwrap();
        fixture
            .warp_slot_incremental(config.epoch_length())
            .await
            .unwrap();
        vault_program_client
            .do_full_vault_update(
                &vault_root.vault_pubkey,
                &[operator_roots[0].operator_pubkey],
            )
            .await
            .unwrap();

        vault_program_client
            .do_burn_withdrawal_ticket(
                &vault_root,
                &depositor,
                &base,
                &config.program_fee_wallet,
                None,
            )
            .await
            .unwrap();

        // --- Fetch accounts ----
        let vault = vault_program_client
            .get_vault(&vault_root.vault_pubkey)
            .await
            .unwrap();

        let program_fee_wallet = fixture
            .get_token_account(&get_associated_token_address(
                &config.program_fee_wallet,
                &vault.vrt_mint,
            ))
            .await
            .unwrap();

        let vault_fee_wallet = fixture
            .get_token_account(&get_associated_token_address(
                &vault.fee_wallet,
                &vault.vrt_mint,
            ))
            .await
            .unwrap();

        let depositor_vrt_wallet = fixture
            .get_token_account(&get_associated_token_address(
                &depositor.pubkey(),
                &vault.vrt_mint,
            ))
            .await
            .unwrap();

        let depositor_st_token_account = fixture
            .get_token_account(&get_associated_token_address(
                &depositor.pubkey(),
                &vault.supported_mint,
            ))
            .await
            .unwrap();

        // --- Establish correct results ----

        let expected_program_vrt_fee = AMOUNT_TO_WITHDRAWAL * PROGRAM_FEE_BPS as u64 / 10000;
        let expected_program_vrt_balance = expected_program_vrt_fee + EXTRA_TO_TRANSFER;

        let expected_vault_vrt_fee = AMOUNT_TO_WITHDRAWAL * VAULT_FEE_BPS as u64 / 10000;

        // 1:1 ratio of VRT to ST
        let expected_remaining_supply = expected_program_vrt_balance + expected_vault_vrt_fee;

        let expected_fees = expected_program_vrt_fee + expected_vault_vrt_fee;

        // --- Assert correct results ----

        // Program fee wallet
        assert_eq!(program_fee_wallet.amount, expected_program_vrt_balance);

        // Vault fee wallet
        assert_eq!(vault_fee_wallet.amount, expected_vault_vrt_fee);

        // Depositor VRT wallet
        assert_eq!(depositor_vrt_wallet.amount, 0);
        assert_eq!(
            depositor_st_token_account.amount,
            AMOUNT_TO_WITHDRAWAL - expected_fees
        );

        // Vault balance state
        assert_eq!(
            vault.tokens_deposited() - Vault::DEFAULT_INITIALIZATION_TOKEN_AMOUNT,
            expected_remaining_supply
        );
        assert_eq!(
            vault.vrt_supply() - Vault::DEFAULT_INITIALIZATION_TOKEN_AMOUNT,
            expected_remaining_supply
        );

        // Vault state
        assert_eq!(vault.delegation_state, DelegationState::default());
        assert_eq!(vault.vrt_enqueued_for_cooldown_amount(), 0);
        assert_eq!(vault.vrt_ready_to_claim_amount(), 0);
        assert_eq!(vault.vrt_cooling_down_amount(), 0);
    }

    /// Tests that burn_withdrawal_ticket fails if the program fee account is not the ATA of the program fee wallet
    #[tokio::test]
    async fn test_burn_withdrawal_ticket_invalid_program_fee_account() {
        const MINT_AMOUNT: u64 = 100_000;
        const PROGRAM_FEE_BPS: u16 = 10; // 0.1%

        let deposit_fee_bps = 0;
        let withdraw_fee_bps = 0;
        let reward_fee_bps = 0;
        let num_operators = 1;
        let slasher_amounts = vec![];

        let mut fixture = TestBuilder::new().await;
        let ConfiguredVault {
            mut vault_program_client,
            restaking_program_client: _,
            vault_config_admin,
            vault_root,
            restaking_config_admin: _,
            operator_roots,
        } = fixture
            .setup_vault_with_ncn_and_operators(
                deposit_fee_bps,
                withdraw_fee_bps,
                reward_fee_bps,
                num_operators,
                &slasher_amounts,
            )
            .await
            .unwrap();

        // Set program fee
        vault_program_client
            .set_program_fee(&vault_config_admin, PROGRAM_FEE_BPS)
            .await
            .unwrap();

        // Initial deposit + mint
        let depositor = Keypair::new();
        vault_program_client
            .configure_depositor(&vault_root, &depositor.pubkey(), MINT_AMOUNT)
            .await
            .unwrap();
        vault_program_client
            .do_mint_to(&vault_root, &depositor, MINT_AMOUNT, MINT_AMOUNT)
            .await
            .unwrap();

        let config = vault_program_client
            .get_config(&Config::find_program_address(&jito_vault_program::id()).0)
            .await
            .unwrap();

        // Delegate all funds to the operator
        vault_program_client
            .do_add_delegation(&vault_root, &operator_roots[0].operator_pubkey, MINT_AMOUNT)
            .await
            .unwrap();

        let VaultStakerWithdrawalTicketRoot { base } = vault_program_client
            .do_enqueue_withdrawal(&vault_root, &depositor, None, MINT_AMOUNT)
            .await
            .unwrap();

        vault_program_client
            .do_cooldown_delegation(&vault_root, &operator_roots[0].operator_pubkey, MINT_AMOUNT)
            .await
            .unwrap();

        // If this breaks: do individual warps

        fixture
            .warp_slot_incremental(2 * config.epoch_length())
            .await
            .unwrap();

        vault_program_client
            .do_full_vault_update(
                &vault_root.vault_pubkey,
                &[operator_roots[0].operator_pubkey],
            )
            .await
            .unwrap();

        let vault = vault_program_client
            .get_vault(&vault_root.vault_pubkey)
            .await
            .unwrap();

        // Create an invalid program fee account
        let invalid_program_fee_keypair = Keypair::new();
        fixture
            .create_ata(&vault.supported_mint, &invalid_program_fee_keypair.pubkey())
            .await
            .unwrap();
        let invalid_program_fee_account = get_associated_token_address(
            &invalid_program_fee_keypair.pubkey(),
            &vault.supported_mint,
        );

        // Attempt to burn withdrawal ticket with invalid program fee account
        let result = vault_program_client
            .burn_withdrawal_ticket(
                &Config::find_program_address(&jito_vault_program::id()).0,
                &vault_root.vault_pubkey,
                &get_associated_token_address(&vault_root.vault_pubkey, &vault.supported_mint),
                &vault.vrt_mint,
                &depositor.pubkey(),
                &get_associated_token_address(&depositor.pubkey(), &vault.supported_mint),
                &VaultStakerWithdrawalTicket::find_program_address(
                    &jito_vault_program::id(),
                    &vault_root.vault_pubkey,
                    &base,
                )
                .0,
                &get_associated_token_address(
                    &VaultStakerWithdrawalTicket::find_program_address(
                        &jito_vault_program::id(),
                        &vault_root.vault_pubkey,
                        &base,
                    )
                    .0,
                    &vault.vrt_mint,
                ),
                &get_associated_token_address(&vault.fee_wallet, &vault.vrt_mint),
                &invalid_program_fee_account,
                None,
            )
            .await;

        // Assert that the instruction failed with the expected error
        assert_ix_error(result, InstructionError::InvalidAccountData);
    }

    #[tokio::test]
    async fn test_burn_withdrawal_ticket_vault_is_paused_fails() {
        const MINT_AMOUNT: u64 = 100_000;

        let deposit_fee_bps = 0;
        let withdraw_fee_bps = 0;
        let reward_fee_bps = 0;
        let num_operators = 1;
        let slasher_amounts = vec![];

        let mut fixture = TestBuilder::new().await;
        let ConfiguredVault {
            mut vault_program_client,
            restaking_program_client: _,
            vault_config_admin: _,
            vault_root,
            restaking_config_admin: _,
            operator_roots,
        } = fixture
            .setup_vault_with_ncn_and_operators(
                deposit_fee_bps,
                withdraw_fee_bps,
                reward_fee_bps,
                num_operators,
                &slasher_amounts,
            )
            .await
            .unwrap();

        // Initial deposit + mint
        let depositor = Keypair::new();
        vault_program_client
            .configure_depositor(&vault_root, &depositor.pubkey(), MINT_AMOUNT)
            .await
            .unwrap();
        vault_program_client
            .do_mint_to(&vault_root, &depositor, MINT_AMOUNT, MINT_AMOUNT)
            .await
            .unwrap();

        let config = vault_program_client
            .get_config(&Config::find_program_address(&jito_vault_program::id()).0)
            .await
            .unwrap();

        let VaultStakerWithdrawalTicketRoot { base } = vault_program_client
            .do_enqueue_withdrawal(&vault_root, &depositor, None, MINT_AMOUNT)
            .await
            .unwrap();

        fixture
            .warp_slot_incremental(2 * config.epoch_length())
            .await
            .unwrap();

        vault_program_client
            .do_full_vault_update(
                &vault_root.vault_pubkey,
                &[operator_roots[0].operator_pubkey],
            )
            .await
            .unwrap();

        let vault = vault_program_client
            .get_vault(&vault_root.vault_pubkey)
            .await
            .unwrap();

        let random_pubkey = Pubkey::new_unique();
        fixture
            .create_ata(&vault.supported_mint, &random_pubkey)
            .await
            .unwrap();

        let vault_staker_withdrawal_ticket = VaultStakerWithdrawalTicket::find_program_address(
            &jito_vault_program::id(),
            &vault_root.vault_pubkey,
            &base,
        )
        .0;

        vault_program_client
            .set_is_paused(&vault_root.vault_pubkey, &vault_root.vault_admin, true)
            .await
            .unwrap();

        let result = vault_program_client
            .burn_withdrawal_ticket(
                &Config::find_program_address(&jito_vault_program::id()).0,
                &vault_root.vault_pubkey,
                &get_associated_token_address(&vault_root.vault_pubkey, &vault.supported_mint),
                &vault.vrt_mint,
                &random_pubkey,
                &get_associated_token_address(&random_pubkey, &vault.supported_mint),
                &vault_staker_withdrawal_ticket,
                &get_associated_token_address(&vault_staker_withdrawal_ticket, &vault.vrt_mint),
                &get_associated_token_address(&vault.fee_wallet, &vault.vrt_mint),
                &get_associated_token_address(&config.program_fee_wallet, &vault.vrt_mint),
                None,
            )
            .await;

        assert_vault_error(result, VaultError::VaultIsPaused);
    }

    #[tokio::test]
    async fn test_burn_withdrawal_ticket_different_vault() {
        const MINT_AMOUNT: u64 = 100_000;

        let deposit_fee_bps = 0;
        let withdraw_fee_bps = 0;
        let reward_fee_bps = 0;
        let num_operators = 1;
        let slasher_amounts = vec![];

        let mut fixture = TestBuilder::new().await;

        /////////////////////////////////////////////////////////////////////////////////
        /////////////////////////////////////////////////////////////////////////////////
        //////////                                                             //////////
        //////////                                                             //////////
        ////////// STEP 1: CREATE A LEGIT VAULT, MINT AND ENQUEUE A WITHDRAWAL //////////
        //////////                                                             //////////
        //////////                                                             //////////
        /////////////////////////////////////////////////////////////////////////////////
        /////////////////////////////////////////////////////////////////////////////////

        let ConfiguredVault {
            mut vault_program_client,
            restaking_program_client: _,
            vault_config_admin,
            vault_root,
            restaking_config_admin: _,
            operator_roots,
        } = fixture
            .setup_vault_with_ncn_and_operators(
                deposit_fee_bps,
                withdraw_fee_bps,
                reward_fee_bps,
                num_operators,
                &slasher_amounts,
            )
            .await
            .unwrap();

        // Initial deposit + mint
        let depositor = Keypair::new();
        vault_program_client
            .configure_depositor(&vault_root, &depositor.pubkey(), MINT_AMOUNT)
            .await
            .unwrap();
        vault_program_client
            .do_mint_to(&vault_root, &depositor, MINT_AMOUNT, MINT_AMOUNT)
            .await
            .unwrap();

        let config = vault_program_client
            .get_config(&Config::find_program_address(&jito_vault_program::id()).0)
            .await
            .unwrap();

        // Delegate all funds to the operator
        vault_program_client
            .do_add_delegation(&vault_root, &operator_roots[0].operator_pubkey, MINT_AMOUNT)
            .await
            .unwrap();

        let VaultStakerWithdrawalTicketRoot { base } = vault_program_client
<<<<<<< HEAD
            .do_enqueue_withdrawal(&vault_root, &depositor, None, MINT_AMOUNT)
=======
            .do_enqueue_withdrawal(&vault_root, &depositor, MINT_AMOUNT)
>>>>>>> 4d81f97d
            .await
            .unwrap();

        vault_program_client
            .do_cooldown_delegation(&vault_root, &operator_roots[0].operator_pubkey, MINT_AMOUNT)
            .await
            .unwrap();

        fixture
            .warp_slot_incremental(config.epoch_length())
            .await
            .unwrap();
        vault_program_client
            .do_full_vault_update(
                &vault_root.vault_pubkey,
                &[operator_roots[0].operator_pubkey],
            )
            .await
            .unwrap();
        fixture
            .warp_slot_incremental(config.epoch_length())
            .await
            .unwrap();
        vault_program_client
            .do_full_vault_update(
                &vault_root.vault_pubkey,
                &[operator_roots[0].operator_pubkey],
            )
            .await
            .unwrap();

        /////////////////////////////////////////////////////////////////////////////////
        /////////////////////////////////////////////////////////////////////////////////
        //////////                                                             //////////
        //////////                                                             //////////
        ////////// STEP 2: CREATE A VAULT WITH A WORTHLESS TOKEN MINT AND      //////////
        //////////         TRANSFER THE VRT TO THE LEGIT TICKET's FAKE VRT ATA //////////
        //////////         ALSO NEED TO ENQUEUE THE WITHDRAWAL                 //////////
        //////////                                                             //////////
        //////////                                                             //////////
        /////////////////////////////////////////////////////////////////////////////////
        /////////////////////////////////////////////////////////////////////////////////

        let (vault_root_attacker, operator_roots) = fixture
            .setup_vault_with_ncn_and_operators_existing_config(
                deposit_fee_bps,
                withdraw_fee_bps,
                reward_fee_bps,
                num_operators,
                &slasher_amounts,
                vault_config_admin,
            )
            .await
            .unwrap();

        // Initial deposit + mint
        let attacker = Keypair::new();
        vault_program_client
            .configure_depositor(&vault_root_attacker, &attacker.pubkey(), MINT_AMOUNT * 2)
            .await
            .unwrap();
        vault_program_client
            .do_mint_to(
                &vault_root_attacker,
                &attacker,
                MINT_AMOUNT * 2,
                MINT_AMOUNT * 2,
            )
            .await
            .unwrap();

        vault_program_client
            .do_add_delegation(
                &vault_root_attacker,
                &operator_roots[0].operator_pubkey,
                MINT_AMOUNT,
            )
            .await
            .unwrap();

        vault_program_client
<<<<<<< HEAD
            .do_enqueue_withdrawal(&vault_root_attacker, &attacker, None, MINT_AMOUNT)
=======
            .do_enqueue_withdrawal(&vault_root_attacker, &attacker, MINT_AMOUNT)
>>>>>>> 4d81f97d
            .await
            .unwrap();

        vault_program_client
            .do_cooldown_delegation(
                &vault_root_attacker,
                &operator_roots[0].operator_pubkey,
                MINT_AMOUNT,
            )
            .await
            .unwrap();

        fixture
            .warp_slot_incremental(config.epoch_length())
            .await
            .unwrap();
        vault_program_client
            .do_full_vault_update(
                &vault_root_attacker.vault_pubkey,
                &[operator_roots[0].operator_pubkey],
            )
            .await
            .unwrap();
        fixture
            .warp_slot_incremental(config.epoch_length())
            .await
            .unwrap();
        vault_program_client
            .do_full_vault_update(
                &vault_root_attacker.vault_pubkey,
                &[operator_roots[0].operator_pubkey],
            )
            .await
            .unwrap();

        let vault_staker_withdrawal_ticket = VaultStakerWithdrawalTicket::find_program_address(
            &jito_vault_program::id(),
            &vault_root.vault_pubkey,
            &base,
        )
        .0;

        vault_program_client
            .do_transfer_to_withdrawal_ticket(
                &vault_staker_withdrawal_ticket,
                &vault_root_attacker,
                &attacker,
                MINT_AMOUNT,
                &mut fixture,
            )
            .await
            .unwrap();

        /////////////////////////////////////////////////////////////////////////////////
        /////////////////////////////////////////////////////////////////////////////////
        //////////                                                             //////////
        //////////                                                             //////////
        ////////// STEP 3: CALL BURN WITH ATTACKER VAULT AND ORIGINAL TICKET   //////////
        //////////                                                             //////////
        //////////                                                             //////////
        /////////////////////////////////////////////////////////////////////////////////
        /////////////////////////////////////////////////////////////////////////////////

        let result = vault_program_client
            .do_burn_withdrawal_ticket_with_different_vault(
                &vault_root,
                &vault_root_attacker,
                &depositor,
                &base,
                &config.program_fee_wallet,
            )
            .await;

        assert!(result.is_err());

        let vault = vault_program_client
            .get_vault(&vault_root.vault_pubkey)
            .await
            .unwrap();

        /////////////////////////////////////////////////////////////////////////////////
        /////////////////////////////////////////////////////////////////////////////////
        //////////                                                             //////////
        //////////                                                             //////////
        ////////// VERIFY THE STAKER HAS ZERO OF THE ORIGINAL STAKING TOKEN    //////////
        //////////                                                             //////////
        //////////                                                             //////////
        /////////////////////////////////////////////////////////////////////////////////
        /////////////////////////////////////////////////////////////////////////////////

        let depositor_token_account = fixture
            .get_token_account(&get_associated_token_address(
                &depositor.pubkey(),
                &vault.supported_mint,
            ))
            .await
            .unwrap();
        assert_eq!(depositor_token_account.amount, 0);
    }
}<|MERGE_RESOLUTION|>--- conflicted
+++ resolved
@@ -1661,11 +1661,7 @@
             .unwrap();
 
         let VaultStakerWithdrawalTicketRoot { base } = vault_program_client
-<<<<<<< HEAD
-            .do_enqueue_withdrawal(&vault_root, &depositor, None, MINT_AMOUNT)
-=======
             .do_enqueue_withdrawal(&vault_root, &depositor, MINT_AMOUNT)
->>>>>>> 4d81f97d
             .await
             .unwrap();
 
@@ -1747,11 +1743,7 @@
             .unwrap();
 
         vault_program_client
-<<<<<<< HEAD
-            .do_enqueue_withdrawal(&vault_root_attacker, &attacker, None, MINT_AMOUNT)
-=======
             .do_enqueue_withdrawal(&vault_root_attacker, &attacker, MINT_AMOUNT)
->>>>>>> 4d81f97d
             .await
             .unwrap();
 
